--- conflicted
+++ resolved
@@ -225,27 +225,6 @@
 	return false;
 }
 
-<<<<<<< HEAD
-void forceExit(bool success, const char *msg, ...)
-{
-	if ((!tracemode)&&(!DEBUG)){
-		exit_ui();
-	}
-
-	va_list argp;
-	va_start(argp, msg);
-	vfprintf(stderr, msg, argp);
-	va_end(argp);
-	std::cerr << std::endl;
-
-	if (success)
-		exit(EXIT_SUCCESS);
-	else
-		exit(EXIT_FAILURE);
-}
-
-=======
->>>>>>> d38f62f8
 class handle {
 public:
 	handle (dp_handle * m_handle, const char * m_devicename = NULL,
