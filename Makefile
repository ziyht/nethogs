--- conflicted
+++ resolved
@@ -9,33 +9,15 @@
 runtests: test
 	./test
 	
-<<<<<<< HEAD
-	
-# nethogs_testsum
-
-ifeq ($(DEBUG),1)
-CFLAGS?=-Wall -Wextra -g -O0
-CXXFLAGS?=-Wall -Wextra -g -O0
-else
-CFLAGS?=-Wall -Wextra
-CXXFLAGS?=-Wall -Wextra
-endif
-
-OBJS=packet.o connection.o process.o decpcap.o cui.o inode2prog.o conninode.o devices.o
-
-NCURSES_LIBS?=-lncurses
-
-=======
->>>>>>> d38f62f8
 .PHONY: tgz
 tgz: clean
 	cd .. ; tar czvf nethogs-$(VERSION).$(SUBVERSION).$(MINORVERSION).tar.gz --exclude-vcs nethogs/*
 
-.PHONY: check uninstall
+.PHONY:
 check:
 	$(MAKE) -f MakeApp.mk $@
 
-install: nethogs nethogs.8
+install:
 	$(MAKE) -f MakeApp.mk $@
 	$(MAKE) -f MakeLib.mk $@
 
@@ -43,36 +25,12 @@
 	$(MAKE) -f MakeApp.mk $@
 	$(MAKE) -f MakeLib.mk $@
 	 
-nethogs: main.cpp nethogs.cpp $(OBJS)
+nethogs:
 	$(MAKE) -f MakeApp.mk $@
 	 
-decpcap_test: decpcap_test.cpp decpcap.o
-<<<<<<< HEAD
-	$(CXX) $(CPPFLAGS) $(CXXFLAGS) $(LDFLAGS) decpcap_test.cpp decpcap.o -o decpcap_test -lpcap -lm
-
-#-lefence
-
-process.o: process.cpp process.h nethogs.h
-	$(CXX) $(CPPFLAGS) $(CXXFLAGS) -c process.cpp
-packet.o: packet.cpp packet.h nethogs.h
-	$(CXX) $(CPPFLAGS) $(CXXFLAGS) -c packet.cpp
-connection.o: connection.cpp connection.h nethogs.h
-	$(CXX) $(CPPFLAGS) $(CXXFLAGS) -c connection.cpp
-decpcap.o: decpcap.c decpcap.h
-	$(CC) $(CPPFLAGS) $(CFLAGS) -c decpcap.c
-inode2prog.o: inode2prog.cpp inode2prog.h nethogs.h
-	$(CXX) $(CPPFLAGS) $(CXXFLAGS) -c inode2prog.cpp
-conninode.o: conninode.cpp nethogs.h conninode.h
-	$(CXX) $(CPPFLAGS) $(CXXFLAGS) -c conninode.cpp
-#devices.o: devices.cpp devices.h
-#	$(CXX) $(CXXFLAGS) -c devices.cpp
-cui.o: cui.cpp cui.h nethogs.h
-	$(CXX) $(CPPFLAGS) $(CXXFLAGS) -c cui.cpp -DVERSION=\"$(VERSION)\" -DSUBVERSION=\"$(SUBVERSION)\" -DMINORVERSION=\"$(MINORVERSION)\"
-
-=======
+decpcap_test:
 	$(MAKE) -f MakeApp.mk $@
 	 
->>>>>>> d38f62f8
 .PHONY: clean
 clean:
 	$(MAKE) -f MakeApp.mk $@
