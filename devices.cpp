/*
 * devices.cpp
 *
 * Copyright (c) 2011 Arnout Engelen
 *
 * This program is free software; you can redistribute it and/or
 * modify it under the terms of the GNU General Public License
 * as published by the Free Software Foundation; either version 2
 * of the License, or (at your option) any later version.
 *
 * This program is distributed in the hope that it will be useful,
 * but WITHOUT ANY WARRANTY; without even the implied warranty of
 * MERCHANTABILITY or FITNESS FOR A PARTICULAR PURPOSE.  See the
 * GNU General Public License for more details.
 *
 * You should have received a copy of the GNU General Public License
 * along with this program; if not, write to the Free Software
 * Foundation, Inc., 51 Franklin Street, Fifth Floor, Boston, MA  02110-1301,
 *USA.
 *
 */

#include "devices.h"

#include <iostream>
#include <cstring>

#include <sys/socket.h>
#include <net/if.h>
#include <ifaddrs.h>

bool selected(int devc, char **devicenames, char *devicename) {
  if (devc == 0)
    return true;

  for (int i = 0; i < devc; i++)
    if (strcmp(devicenames[i], devicename) == 0)
      return true;

  return false;
}

bool already_seen(device *devices, char *devicename) {
  for (class device *current_device = devices; current_device != NULL;
       current_device = current_device->next) {
    if (strcmp(current_device->name, devicename) == 0)
      return true;
  }
  return false;
}

// The interface is up, not a loopback and running?
bool up_running(int ifa_flags) {
<<<<<<< HEAD
	return !(ifa_flags & IFF_LOOPBACK) &&
			 (ifa_flags & IFF_UP) &&
			 (ifa_flags & IFF_RUNNING);
=======
  std::cout << "up: " << (ifa_flags & IFF_UP) << std::endl;
  return !(ifa_flags & IFF_LOOPBACK) && (ifa_flags & IFF_UP) &&
         (ifa_flags & IFF_RUNNING);
>>>>>>> b3cf3fdf
}

/**
 * This function can return null, if no good interface is found
 * When 'all' is set to 'false', the function avoids loopback interface and
 * down/not running interfaces
 */
device *get_devices(int devc, char **devicenames, bool all) {
  struct ifaddrs *ifaddr, *ifa;

  if (getifaddrs(&ifaddr) == -1) {
    std::cerr << "Fail to get interface addresses" << std::endl;
    // perror("getifaddrs");
    return NULL;
  }

  device *devices = NULL;
  for (ifa = ifaddr; ifa != NULL; ifa = ifa->ifa_next) {
    if (ifa->ifa_addr == NULL)
      continue;
    if (!selected(devc, devicenames, ifa->ifa_name))
      continue;
    if (already_seen(devices, ifa->ifa_name))
      continue;
    if (!all && !up_running(ifa->ifa_flags))
      continue;

    devices = new device(strdup(ifa->ifa_name), devices);
  }

  freeifaddrs(ifaddr);
  return devices;
}

device *get_default_devices() { return get_devices(0, NULL, false); }<|MERGE_RESOLUTION|>--- conflicted
+++ resolved
@@ -51,15 +51,8 @@
 
 // The interface is up, not a loopback and running?
 bool up_running(int ifa_flags) {
-<<<<<<< HEAD
-	return !(ifa_flags & IFF_LOOPBACK) &&
-			 (ifa_flags & IFF_UP) &&
-			 (ifa_flags & IFF_RUNNING);
-=======
-  std::cout << "up: " << (ifa_flags & IFF_UP) << std::endl;
   return !(ifa_flags & IFF_LOOPBACK) && (ifa_flags & IFF_UP) &&
          (ifa_flags & IFF_RUNNING);
->>>>>>> b3cf3fdf
 }
 
 /**
@@ -71,7 +64,7 @@
   struct ifaddrs *ifaddr, *ifa;
 
   if (getifaddrs(&ifaddr) == -1) {
-    std::cerr << "Fail to get interface addresses" << std::endl;
+    std::cerr << "Failed to get interface addresses" << std::endl;
     // perror("getifaddrs");
     return NULL;
   }
